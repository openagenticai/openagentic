--- conflicted
+++ resolved
@@ -1,10 +1,6 @@
 {
   "name": "openagentic",
-<<<<<<< HEAD
-  "version": "3.0.0",
-=======
   "version": "3.1.0",
->>>>>>> b8a56927
   "description": "A TypeScript framework for building AI agents with self-contained tool orchestration capabilities",
   "main": "dist/index.js",
   "module": "dist/index.mjs",

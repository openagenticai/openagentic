--- conflicted
+++ resolved
@@ -1,14 +1,11 @@
 # openagentic
 
-<<<<<<< HEAD
-=======
 ## 3.1.0
 
 ### Minor Changes
 
 - 301aae1: add bedrock anthropic agent support
 
->>>>>>> b8a56927
 ## 3.0.0
 
 ### Major Changes
